--- conflicted
+++ resolved
@@ -32,13 +32,7 @@
 #include <getopt.h>
 #include <time.h>
 
-<<<<<<< HEAD
-#include <liquid/liquid.h>
-
-#include "liquid-802.11.internal.h"
-=======
 #include "liquid-802-11.internal.h"
->>>>>>> d2113de3
 
 int main(int argc, char*argv[])
 {
